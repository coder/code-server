import * as cp from "child_process"
import { promises as fs } from "fs"
import * as path from "path"
import { generateUuid } from "../../../src/common/util"
import { tmpdir } from "../../../src/node/constants"
import * as util from "../../../src/node/util"
import { clean, tmpdir as tempDirHelper } from "../../utils/helpers"

describe("getEnvPaths", () => {
  describe("on darwin", () => {
    beforeEach(() => {
      jest.resetModules()
      jest.mock("env-paths", () => {
        return () => ({
          data: "/home/envPath/.local/share",
          config: "/home/envPath/.config",
          temp: "/tmp/envPath/runtime",
        })
      })
    })
    it("should return the env paths using xdgBasedir", () => {
      jest.mock("xdg-basedir", () => ({
        data: "/home/usr/.local/share",
        config: "/home/usr/.config",
        runtime: "/tmp/runtime",
      }))
      const getEnvPaths = require("../../../src/node/util").getEnvPaths
      const envPaths = getEnvPaths("darwin")

      expect(envPaths.data).toEqual("/home/usr/.local/share/code-server")
      expect(envPaths.config).toEqual("/home/usr/.config/code-server")
      expect(envPaths.runtime).toEqual("/tmp/runtime/code-server")
    })

    it("should return the env paths using envPaths when xdgBasedir is undefined", () => {
      jest.mock("xdg-basedir", () => ({}))
      const getEnvPaths = require("../../../src/node/util").getEnvPaths
      const envPaths = getEnvPaths("darwin")

      expect(envPaths.data).toEqual("/home/envPath/.local/share")
      expect(envPaths.config).toEqual("/home/envPath/.config")
      expect(envPaths.runtime).toEqual("/tmp/envPath/runtime")
    })
  })
  describe("on win32", () => {
    beforeEach(() => {
      jest.resetModules()
      jest.mock("env-paths", () => {
        return () => ({
          data: "/windows/envPath/.local/share",
          config: "/windows/envPath/.config",
          temp: "/tmp/envPath/runtime",
        })
      })
    })

    it("should return the env paths using envPaths", () => {
      const getEnvPaths = require("../../../src/node/util").getEnvPaths
      const envPaths = getEnvPaths("win32")

      expect(envPaths.data).toEqual("/windows/envPath/.local/share")
      expect(envPaths.config).toEqual("/windows/envPath/.config")
      expect(envPaths.runtime).toEqual("/tmp/envPath/runtime")
    })
  })
  describe("on other platforms", () => {
    beforeEach(() => {
      jest.resetModules()
      jest.mock("env-paths", () => {
        return () => ({
          data: "/linux/envPath/.local/share",
          config: "/linux/envPath/.config",
          temp: "/tmp/envPath/runtime",
        })
      })
    })

    it("should return the runtime using xdgBasedir if it exists", () => {
      jest.mock("xdg-basedir", () => ({
        runtime: "/tmp/runtime",
      }))
      const getEnvPaths = require("../../../src/node/util").getEnvPaths
      const envPaths = getEnvPaths("linux")

      expect(envPaths.data).toEqual("/linux/envPath/.local/share")
      expect(envPaths.config).toEqual("/linux/envPath/.config")
      expect(envPaths.runtime).toEqual("/tmp/runtime/code-server")
    })

    it("should return the env paths using envPaths when xdgBasedir is undefined", () => {
      jest.mock("xdg-basedir", () => ({}))
      const getEnvPaths = require("../../../src/node/util").getEnvPaths
      const envPaths = getEnvPaths("linux")

      expect(envPaths.data).toEqual("/linux/envPath/.local/share")
      expect(envPaths.config).toEqual("/linux/envPath/.config")
      expect(envPaths.runtime).toEqual("/tmp/envPath/runtime")
    })
  })
})

describe("hash", () => {
  it("should return a hash of the string passed in", async () => {
    const plainTextPassword = "mySecretPassword123"
    const hashed = await util.hash(plainTextPassword)
    expect(hashed).not.toBe(plainTextPassword)
  })
  it("should return a hash for an empty string", async () => {
    const hashed = await util.hash("")
    expect(hashed).not.toBe("")
  })
})

describe("isHashMatch", () => {
  it("should return true if the password matches the hash", async () => {
    const password = "codeserver1234"
    const _hash = await util.hash(password)
    const actual = await util.isHashMatch(password, _hash)
    expect(actual).toBe(true)
  })
  it("should return false if the password does not match the hash", async () => {
    const password = "password123"
    const _hash = await util.hash(password)
    const actual = await util.isHashMatch("otherPassword123", _hash)
    expect(actual).toBe(false)
  })
  it("should return true with actual hash", async () => {
    const password = "password123"
    const _hash = "$argon2i$v=19$m=4096,t=3,p=1$EAoczTxVki21JDfIZpTUxg$rkXgyrW4RDGoDYrxBFD4H2DlSMEhP4h+Api1hXnGnFY"
    const actual = await util.isHashMatch(password, _hash)
    expect(actual).toBe(true)
  })
  it("should return false if the password is empty", async () => {
    const password = ""
    const _hash = "$argon2i$v=19$m=4096,t=3,p=1$EAoczTxVki21JDfIZpTUxg$rkXgyrW4RDGoDYrxBFD4H2DlSMEhP4h+Api1hXnGnFY"
    const actual = await util.isHashMatch(password, _hash)
    expect(actual).toBe(false)
  })
  it("should return false if the hash is empty", async () => {
    const password = "hellowpasssword"
    const _hash = ""
    const actual = await util.isHashMatch(password, _hash)
    expect(actual).toBe(false)
  })
  it("should return false and not throw an error if the hash doesn't start with a $", async () => {
    const password = "hellowpasssword"
    const _hash = "n2i$v=19$m=4096,t=3,p=1$EAoczTxVki21JDfIZpTUxg$rkXgyrW4RDGoDYrxBFD4H2DlSMEhP4h+Api1hXnGnFY"
    expect(async () => await util.isHashMatch(password, _hash)).not.toThrow()
    expect(await util.isHashMatch(password, _hash)).toBe(false)
  })
  it("should reject the promise and throw if error", async () => {
    const password = "hellowpasssword"
    const _hash = "$ar2i"
    expect(async () => await util.isHashMatch(password, _hash)).rejects.toThrow()
  })
})

describe("hashLegacy", () => {
  it("should return a hash of the string passed in", () => {
    const plainTextPassword = "mySecretPassword123"
    const hashed = util.hashLegacy(plainTextPassword)
    expect(hashed).not.toBe(plainTextPassword)
  })
})

describe("isHashLegacyMatch", () => {
  it("should return true if is match", () => {
    const password = "password123"
    const _hash = util.hashLegacy(password)
    expect(util.isHashLegacyMatch(password, _hash)).toBe(true)
  })
  it("should return false if is match", () => {
    const password = "password123"
    const _hash = util.hashLegacy(password)
    expect(util.isHashLegacyMatch("otherPassword123", _hash)).toBe(false)
  })
  it("should return true if hashed from command line", () => {
    const password = "password123"
    // Hashed using printf "password123" | sha256sum | cut -d' ' -f1
    const _hash = "ef92b778bafe771e89245b89ecbc08a44a4e166c06659911881f383d4473e94f"
    expect(util.isHashLegacyMatch(password, _hash)).toBe(true)
  })
})

describe("getPasswordMethod", () => {
  it("should return PLAIN_TEXT for no hashed password", () => {
    const hashedPassword = undefined
    const passwordMethod = util.getPasswordMethod(hashedPassword)
    const expected: util.PasswordMethod = "PLAIN_TEXT"
    expect(passwordMethod).toEqual(expected)
  })
  it("should return ARGON2 for password with 'argon2'", () => {
    const hashedPassword =
      "$argon2i$v=19$m=4096,t=3,p=1$0qR/o+0t00hsbJFQCKSfdQ$oFcM4rL6o+B7oxpuA4qlXubypbBPsf+8L531U7P9HYY"
    const passwordMethod = util.getPasswordMethod(hashedPassword)
    const expected: util.PasswordMethod = "ARGON2"
    expect(passwordMethod).toEqual(expected)
  })
  it("should return SHA256 for password with legacy hash", () => {
    const hashedPassword = "936a185caaa266bb9cbe981e9e05cb78cd732b0b3280eb944412bb6f8f8f07af"
    const passwordMethod = util.getPasswordMethod(hashedPassword)
    const expected: util.PasswordMethod = "SHA256"
    expect(passwordMethod).toEqual(expected)
  })
})

describe("handlePasswordValidation", () => {
  it("should return true with a hashedPassword for a PLAIN_TEXT password", async () => {
    const p = "password"
    const passwordValidation = await util.handlePasswordValidation({
      passwordMethod: "PLAIN_TEXT",
      passwordFromRequestBody: p,
      passwordFromArgs: p,
      hashedPasswordFromArgs: undefined,
    })

    const matchesHash = await util.isHashMatch(p, passwordValidation.hashedPassword)

    expect(passwordValidation.isPasswordValid).toBe(true)
    expect(matchesHash).toBe(true)
  })
  it("should return false when PLAIN_TEXT password doesn't match args", async () => {
    const p = "password"
    const passwordValidation = await util.handlePasswordValidation({
      passwordMethod: "PLAIN_TEXT",
      passwordFromRequestBody: "password1",
      passwordFromArgs: p,
      hashedPasswordFromArgs: undefined,
    })

    const matchesHash = await util.isHashMatch(p, passwordValidation.hashedPassword)

    expect(passwordValidation.isPasswordValid).toBe(false)
    expect(matchesHash).toBe(false)
  })
  it("should return true with a hashedPassword for a SHA256 password", async () => {
    const p = "helloworld"
    const passwordValidation = await util.handlePasswordValidation({
      passwordMethod: "SHA256",
      passwordFromRequestBody: p,
      passwordFromArgs: undefined,
      hashedPasswordFromArgs: "936a185caaa266bb9cbe981e9e05cb78cd732b0b3280eb944412bb6f8f8f07af",
    })

    const matchesHash = util.isHashLegacyMatch(p, passwordValidation.hashedPassword)

    expect(passwordValidation.isPasswordValid).toBe(true)
    expect(matchesHash).toBe(true)
  })
  it("should return false when SHA256 password doesn't match hash", async () => {
    const p = "helloworld1"
    const passwordValidation = await util.handlePasswordValidation({
      passwordMethod: "SHA256",
      passwordFromRequestBody: p,
      passwordFromArgs: undefined,
      hashedPasswordFromArgs: "936a185caaa266bb9cbe981e9e05cb78cd732b0b3280eb944412bb6f8f8f07af",
    })

    const matchesHash = util.isHashLegacyMatch(p, passwordValidation.hashedPassword)

    expect(passwordValidation.isPasswordValid).toBe(false)
    expect(matchesHash).toBe(false)
  })
  it("should return true with a hashedPassword for a ARGON2 password", async () => {
    const p = "password"
    const passwordValidation = await util.handlePasswordValidation({
      passwordMethod: "ARGON2",
      passwordFromRequestBody: p,
      passwordFromArgs: undefined,
      hashedPasswordFromArgs:
        "$argon2i$v=19$m=4096,t=3,p=1$0qR/o+0t00hsbJFQCKSfdQ$oFcM4rL6o+B7oxpuA4qlXubypbBPsf+8L531U7P9HYY",
    })

    const matchesHash = await util.isHashMatch(p, passwordValidation.hashedPassword)

    expect(passwordValidation.isPasswordValid).toBe(true)
    expect(matchesHash).toBe(true)
  })
  it("should return false when ARGON2 password doesn't match hash", async () => {
    const p = "password1"
    const passwordValidation = await util.handlePasswordValidation({
      passwordMethod: "ARGON2",
      passwordFromRequestBody: p,
      passwordFromArgs: undefined,
      hashedPasswordFromArgs:
        "$argon2i$v=19$m=4096,t=3,p=1$0qR/o+0t00hsbJFQCKSfdQ$oFcM4rL6o+B7oxpuA4qlXubypbBPsf+8L531U7P9HYY",
    })

    const matchesHash = await util.isHashMatch(p, passwordValidation.hashedPassword)

    expect(passwordValidation.isPasswordValid).toBe(false)
    expect(matchesHash).toBe(false)
  })
})

describe("isCookieValid", () => {
  it("should be valid if hashed-password for SHA256 matches cookie.key", async () => {
    const isValid = await util.isCookieValid({
      passwordMethod: "SHA256",
      cookieKey: "936a185caaa266bb9cbe981e9e05cb78cd732b0b3280eb944412bb6f8f8f07af",
      hashedPasswordFromArgs: "936a185caaa266bb9cbe981e9e05cb78cd732b0b3280eb944412bb6f8f8f07af",
      passwordFromArgs: undefined,
    })
    expect(isValid).toBe(true)
  })
  it("should be invalid if hashed-password for SHA256 does not match cookie.key", async () => {
    const isValid = await util.isCookieValid({
      passwordMethod: "SHA256",
      cookieKey: "936a185caaa266bb9cbe981e9e05cb78cd732b0b3280eb9442bb6f8f8f07af",
      hashedPasswordFromArgs: "936a185caaa266bb9cbe981e9e05cb78cd732b0b3280eb944412bb6f8f8f07af",
      passwordFromArgs: undefined,
    })
    expect(isValid).toBe(false)
  })
  it("should be valid if hashed-password for ARGON2 matches cookie.key", async () => {
    const isValid = await util.isCookieValid({
      passwordMethod: "ARGON2",
      cookieKey: "$argon2i$v=19$m=4096,t=3,p=1$0qR/o+0t00hsbJFQCKSfdQ$oFcM4rL6o+B7oxpuA4qlXubypbBPsf+8L531U7P9HYY",
      hashedPasswordFromArgs:
        "$argon2i$v=19$m=4096,t=3,p=1$0qR/o+0t00hsbJFQCKSfdQ$oFcM4rL6o+B7oxpuA4qlXubypbBPsf+8L531U7P9HYY",
      passwordFromArgs: undefined,
    })
    expect(isValid).toBe(true)
  })
  it("should be invalid if hashed-password for ARGON2 does not match cookie.key", async () => {
    const isValid = await util.isCookieValid({
      passwordMethod: "ARGON2",
      cookieKey: "$argon2i$v=19$m=4096,t=3,p=1$0qR/o+0t00hsbJFQCKSfdQ$oFcM4rL6o+B7oxpuA4qlXubypbBPsf+8L531U7P9H",
      hashedPasswordFromArgs:
        "$argon2i$v=19$m=4096,t=3,p=1$0qR/o+0t00hsbJFQCKSfdQ$oFcM4rL6o+B7oxpuA4qlXubypbBPsf+8L531U7P9HYY",
      passwordFromArgs: undefined,
    })
    expect(isValid).toBe(false)
  })
  it("should be valid if password for PLAIN_TEXT matches cookie.key", async () => {
    const isValid = await util.isCookieValid({
      passwordMethod: "PLAIN_TEXT",
      cookieKey: "$argon2i$v=19$m=4096,t=3,p=1$0qR/o+0t00hsbJFQCKSfdQ$oFcM4rL6o+B7oxpuA4qlXubypbBPsf+8L531U7P9HYY",
      passwordFromArgs: "password",
      hashedPasswordFromArgs: undefined,
    })
    expect(isValid).toBe(true)
  })
  it("should be invalid if hashed-password for PLAIN_TEXT does not match cookie.key", async () => {
    const isValid = await util.isCookieValid({
      passwordMethod: "PLAIN_TEXT",
      cookieKey: "$argon2i$v=19$m=4096,t=3,p=1$0qR/o+0t00hsbJFQCKSfdQ$oFcM4rL6o+B7oxpuA4qlXubypbBPsf+8L531U7P9H",
      passwordFromArgs: "password1234",
      hashedPasswordFromArgs: undefined,
    })
    expect(isValid).toBe(false)
  })
  it("should return false and empty string as hashedPassword when passwordMethod is invalid", async () => {
    const p = "password1"
    const passwordValidation = await util.handlePasswordValidation({
      // @ts-expect-error although this shouldn't ever happen, it ensures the default case in this function
      // works as expected.
      passwordMethod: "INVALID",
      passwordFromRequestBody: p,
      passwordFromArgs: undefined,
      hashedPasswordFromArgs: undefined,
    })

    const matchesHash = await util.isHashMatch(p, passwordValidation.hashedPassword)

    expect(passwordValidation.isPasswordValid).toBe(false)
    expect(matchesHash).toBe(false)
  })
})

describe("sanitizeString", () => {
  it("should return an empty string if passed a type other than a string", () => {
    expect(util.sanitizeString({} as string)).toBe("")
  })
  it("should trim whitespace", () => {
    expect(util.sanitizeString(" hello   ")).toBe("hello")
  })
  it("should always return an empty string", () => {
    expect(util.sanitizeString("   ")).toBe("")
  })
})

describe("onLine", () => {
  // Spawn a process that outputs anything given on stdin.
  let proc: cp.ChildProcess | undefined

  beforeAll(() => {
    proc = cp.spawn("node", ["-e", 'process.stdin.setEncoding("utf8");process.stdin.on("data", console.log)'])
  })

  afterAll(() => {
    proc?.kill()
  })

  it("should call with individual lines", async () => {
    const size = 100
    const received = new Promise<string[]>((resolve) => {
      const lines: string[] = []
      util.onLine(proc!, (line) => {
        lines.push(line)
        if (lines.length === size) {
          resolve(lines)
        }
      })
    })

    const expected: string[] = []
    for (let i = 0; i < size; ++i) {
      expected.push(generateUuid(i))
    }

    proc?.stdin?.write(expected.join("\n"))

    expect(await received).toEqual(expected)
  })

  describe("used with a process missing stdout ", () => {
    it("should throw an error", async () => {
      // Initialize a process that does not have stdout.
      // "If the child was spawned with stdio set to anything
      // other than 'pipe', then subprocess.stdout will be null."
      // Source: https://stackoverflow.com/a/46024006/3015595
      // Other source: https://nodejs.org/api/child_process.html#child_process_subprocess_stdout
      // NOTE@jsjoeio - I'm not sure if this actually happens though
      // which is why I have to set proc.stdout = null
      // a couple lines below.
      const proc = cp.spawn("node", [], {
        stdio: "ignore",
      })
      const mockCallback = jest.fn()

      expect(() => util.onLine(proc, mockCallback)).toThrowError(/stdout/)

      // Cleanup
      proc?.kill()
    })
  })
})

describe("escapeHtml", () => {
  it("should escape HTML", () => {
    expect(util.escapeHtml(`<div class="error">"'ello & world"</div>`)).toBe(
      "&lt;div class=&quot;error&quot;&gt;&quot;&apos;ello &amp; world&quot;&lt;/div&gt;",
    )
  })
})

describe("isFile", () => {
  const testDir = path.join(tmpdir, "tests", "isFile")
  let pathToFile = ""

  beforeEach(async () => {
    pathToFile = path.join(testDir, "foo.txt")
    await fs.mkdir(testDir, { recursive: true })
    await fs.writeFile(pathToFile, "hello")
  })
  afterEach(async () => {
    await fs.rm(testDir, { recursive: true, force: true })
  })
  it("should return false if the path doesn't exist", async () => {
    expect(await util.isFile(testDir)).toBe(false)
  })
  it("should return true if is file", async () => {
    expect(await util.isFile(pathToFile)).toBe(true)
  })
  it("should return false if error", async () => {
    expect(await util.isFile("fakefile.txt")).toBe(false)
  })
})

describe("humanPath", () => {
  it("should return an empty string if no path provided", () => {
    const mockHomedir = "/home/coder"
    const actual = util.humanPath(mockHomedir)
    const expected = ""
    expect(actual).toBe(expected)
  })
  it("should replace the homedir with ~", () => {
    const mockHomedir = "/home/coder"
    const path = `${mockHomedir}/code-server`
    const actual = util.humanPath(mockHomedir, path)
    const expected = "~/code-server"
    expect(actual).toBe(expected)
  })
})

describe("isWsl", () => {
  const testName = "wsl"

  beforeAll(async () => {
    await clean(testName)
  })

  describe("on Linux (microsoft)", () => {
    it("should return true", async () => {
      const fileName = "proc-version"
      const osRelease = "5.4.0-1066-gke"
      const pathToFile = path.join(await tempDirHelper(testName), fileName)
      await fs.writeFile(
        pathToFile,
        "Linux version 3.4.0-Microsoft (Microsoft@Microsoft.com) (gcc version 4.7 (GCC) ) #1 SMP PREEMPT Wed Dec 31 14:42:53 PST 2014",
      )
      expect(await util.isWsl("linux", osRelease, pathToFile)).toBe(true)
    })
  })
  describe("on Linux (non-microsoft)", () => {
    it("should return false", async () => {
      const fileName = "proc-version2"
      const osRelease = "Linux"
      const pathToFile = path.join(await tempDirHelper(testName), fileName)
      await fs.writeFile(
        pathToFile,
        "Linux version 5.4.0-1066-gke (buildd@lcy02-amd64-039) (gcc version 9.4.0 (Ubuntu 9.4.0-1ubuntu1~20.04)) #69-Ubuntu SMP Fri Mar 11 13:52:45 UTC 202",
      )
      expect(await util.isWsl("linux", osRelease, pathToFile)).toBe(false)
    })
  })
  describe("on Win32 with microsoft in /proc/version", () => {
    it("should return false", async () => {
      const fileName = "proc-version3"
      const osRelease = "3.4.0-Microsoft"
      const pathToFile = path.join(await tempDirHelper(testName), fileName)
      await fs.writeFile(
        pathToFile,
        "Linux version 3.4.0-Microsoft (Microsoft@Microsoft.com) (gcc version 4.7 (GCC) ) #1 SMP PREEMPT Wed Dec 31 14:42:53 PST 2014",
      )
      expect(await util.isWsl("win32", osRelease, pathToFile)).toBe(false)
    })
  })
  describe("on Darwin", () => {
    it("should return false", async () => {
      const fileName = "proc-version4"
      const osRelease =
        "Darwin Roadrunner.local 10.3.0 Darwin Kernel Version 10.3.0: Fri Feb 26 11:58:09 PST 2010; root:xnu-1504.3.12~1/RELEASE_I386 i386"
      const pathToFile = path.join(await tempDirHelper(testName), fileName)
      expect(await util.isWsl("darwin", osRelease, pathToFile)).toBe(false)
    })
  })
})

<<<<<<< HEAD
describe("constructOpenOptions", () => {
  it("should return options for darwin", () => {
    const platform: NodeJS.Platform | "wsl" = "darwin"
    const url = new URL("localhost:8080")
    const { args, command, urlSearch } = util.constructOpenOptions(platform, url.search)
    expect(args).toStrictEqual([])
    expect(command).toBe("open")
    expect(urlSearch).toBe("")
  })
  it("should return options for linux", () => {
    const platform: NodeJS.Platform | "wsl" = "linux"
    const url = new URL("localhost:8080")
    const { args, command, urlSearch } = util.constructOpenOptions(platform, url.search)
    expect(args).toStrictEqual([])
    expect(command).toBe("xdg-open")
    expect(urlSearch).toBe("")
  })
  it("should return options for win32", () => {
    const platform: NodeJS.Platform | "wsl" = "win32"
    const url = new URL("localhost:8080?q=&test")
    const { args, command, urlSearch } = util.constructOpenOptions(platform, url.search)
    expect(args).toStrictEqual(["/c", "start", '""', "/b"])
    expect(command).toBe("cmd")
    expect(urlSearch).toBe("?q=^&test")
  })
  it("should return options for wsl", () => {
    const platform: NodeJS.Platform | "wsl" = "wsl"
    const url = new URL("localhost:8080?q=&test")
    const { args, command, urlSearch } = util.constructOpenOptions(platform, url.search)
    expect(args).toStrictEqual(["/c", "start", '""', "/b"])
    expect(command).toBe("cmd.exe")
    expect(urlSearch).toBe("?q=^&test")
=======
describe("open", () => {
  it("should throw an error if address is a string", async () => {
    const address = "localhost:3000"
    await expect(util.open(address)).rejects.toThrow("Cannot open socket paths")
>>>>>>> 113ad85b
  })
})<|MERGE_RESOLUTION|>--- conflicted
+++ resolved
@@ -538,7 +538,12 @@
   })
 })
 
-<<<<<<< HEAD
+describe("open", () => {
+  it("should throw an error if address is a string", async () => {
+    const address = "localhost:3000"
+    await expect(util.open(address)).rejects.toThrow("Cannot open socket paths")
+  })
+})
 describe("constructOpenOptions", () => {
   it("should return options for darwin", () => {
     const platform: NodeJS.Platform | "wsl" = "darwin"
@@ -571,11 +576,5 @@
     expect(args).toStrictEqual(["/c", "start", '""', "/b"])
     expect(command).toBe("cmd.exe")
     expect(urlSearch).toBe("?q=^&test")
-=======
-describe("open", () => {
-  it("should throw an error if address is a string", async () => {
-    const address = "localhost:3000"
-    await expect(util.open(address)).rejects.toThrow("Cannot open socket paths")
->>>>>>> 113ad85b
   })
 })