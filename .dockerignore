<<<<<<< HEAD
.git
.gitignore
Dockerfile
lib
node_modules
**/dist
**/out
.DS_Store
*.DS_Store
release
**/yarn-error.log
**/node_modules
=======
Dockerfile
# Docs
doc/
# GitHub stuff
.github
.gitignore
.travis.yml
LICENSE
README.md
>>>>>>> a36476df
<|MERGE_RESOLUTION|>--- conflicted
+++ resolved
@@ -1,4 +1,3 @@
-<<<<<<< HEAD
 .git
 .gitignore
 Dockerfile
@@ -11,8 +10,6 @@
 release
 **/yarn-error.log
 **/node_modules
-=======
-Dockerfile
 # Docs
 doc/
 # GitHub stuff
@@ -20,5 +17,4 @@
 .gitignore
 .travis.yml
 LICENSE
-README.md
->>>>>>> a36476df
+README.md