<!-- START doctoc generated TOC please keep comment here to allow auto update -->
<!-- DON'T EDIT THIS SECTION, INSTEAD RE-RUN doctoc TO UPDATE -->
# Contributing

- [Requirements](#requirements)
- [Creating pull requests](#creating-pull-requests)
  - [Commits and commit history](#commits-and-commit-history)
- [Development workflow](#development-workflow)
  - [Updates to VS Code](#updates-to-vs-code)
  - [Build](#build)
  - [Test](#test)
  - [Unit tests](#unit-tests)
  - [Integration tests](#integration-tests)
  - [End-to-end tests](#end-to-end-tests)
- [Structure](#structure)
  - [Modifications to VS Code](#modifications-to-vs-code)
  - [Currently Known Issues](#currently-known-issues)

<!-- END doctoc generated TOC please keep comment here to allow auto update -->

- [Detailed CI and build process docs](../ci)

## Requirements

The prerequisites for contributing to code-server are almost the same as those
for [VS
Code](https://github.com/Microsoft/vscode/wiki/How-to-Contribute#prerequisites).
Here is what is needed:

- `node` v14.x
- `git` v2.x or greater
- [`yarn`](https://classic.yarnpkg.com/en/)
  - Used to install JS packages and run scripts
- [`nfpm`](https://classic.yarnpkg.com/en/)
  - Used to build `.deb` and `.rpm` packages
- [`jq`](https://stedolan.github.io/jq/)
  - Used to build code-server releases
- [`gnupg`](https://gnupg.org/index.html)
  - All commits must be signed and verified; see GitHub's [Managing commit
    signature
    verification](https://docs.github.com/en/github/authenticating-to-github/managing-commit-signature-verification)
    or follow [this tutorial](https://joeprevite.com/verify-commits-on-github)
- `build-essential` (Linux only - used by VS Code)
  - Get this by running `apt-get install -y build-essential`
- `rsync` and `unzip`
  - Used for code-server releases

## Creating pull requests

Please create a [GitHub Issue](https://github.com/cdr/code-server/issues) that
includes context for issues that you see. You can skip this if the proposed fix
is minor.

In your pull requests (PR), link to the issue that the PR solves.

Please ensure that the base of your PR is the **main** branch.

### Commits and commit history

We prefer a clean commit history. This means you should squash all fixups and
fixup-type commits before asking for a review (e.g., clean up, squash, then force
push). If you need help with this, feel free to leave a comment in your PR, and
we'll guide you.

## Development workflow

```shell
yarn
yarn watch
# Visit http://localhost:8080 once the build is completed.
```

`yarn watch` will live reload changes to the source.

### Updates to VS Code

Updating VS Code requires `git subtree`. On some RPM-based Linux distros, `git subtree` is not included by default and needs to be installed separately. To
install, run `dnf install git-subtree` or `yum install git-subtree`.

To update VS Code:

1. Run `yarn update:vscode`.
2. Enter a version (e.g., `1.53`)
3. This will open a draft pull request for you.
4. There will be merge conflicts. Commit them first, since it will be impossible
   for us to review your PR if you don't.
5. Fix the conflicts. Then, test code-server locally to make sure everything
   works.
6. Check the Node.js version that's used by Electron (which is shipped with VS
   Code. If necessary, update your version of Node.js to match.

> Watch for updates to
> `lib/vscode/src/vs/code/browser/workbench/workbench.html`. You may need to
> make changes to `src/browser/pages/vscode.html`.

### Build

You can build as follows:

```shell
yarn build
yarn build:vscode
yarn release
```

Run your build:

```shell
cd release
yarn --production
# Runs the built JavaScript with Node.
node .
```

Build the release packages (make sure that you run `yarn release` first):

```shell
yarn release:standalone
yarn test:standalone-release
yarn package
```

> On Linux, the currently running distro will become the minimum supported
> version. In our GitHub Actions CI, we use CentOS 7 for maximum compatibility.
> If you need your builds to support older distros, run the build commands
> inside a Docker container with all the build requirements installed.

### Test

There are three kinds of tests in code-server:

1. Unit tests
2. Integration tests
3. End-to-end tests

### Unit tests

Our unit tests are written in TypeScript and run using
[Jest](https://jestjs.io/), the testing framework].

These live under [test/unit](../test/unit).

We use unit tests for functions and things that can be tested in isolation.

### Integration tests

These are a work in progress. We build code-server and run a script called
[test-standalone-release.sh](../ci/build/test-standalone-release.sh), which
ensures that code-server's CLI is working.

Our integration tests look at components that rely on one another. For example,
testing the CLI requires us to build and package code-server.

### End-to-end tests

The end-to-end (e2e) tests are written in TypeScript and run using
[Playwright](https://playwright.dev/).

These live under [test/e2e](../test/e2e).

Before the e2e tests run, we run `globalSetup`, which eliminates the need to log
in before each test by preserving the authentication state.

Take a look at `codeServer.test.ts` to see how you would use it (see
`test.use`).

We also have a model where you can create helpers to use within tests. See
[models/CodeServer.ts](../test/e2e/models/CodeServer.ts) for an example.

Generally speaking, e2e means testing code-server while running in the browser
and interacting with it in a way that's similar to how a user would interact
with it. When running these tests with `yarn test:e2e`, you must have
code-server running locally. In CI, this is taken care of for you.

## Structure

The `code-server` script serves as an HTTP API for login and starting a remote VS
Code process.

The CLI code is in [src/node](../src/node) and the HTTP routes are implemented
in [src/node/routes](../src/node/routes).

Most of the meaty parts are in the VS Code portion of the codebase under
[lib/vscode](../lib/vscode), which we describe next.

### Modifications to VS Code

In v1 of code-server, we had a patch of VS Code that split the codebase into a
front-end and a server. The front-end consisted of the UI code, while the server
ran the extensions and exposed an API to the front-end for file access and all
UI needs.

Over time, Microsoft added support to VS Code to run it on the web. They have
made the front-end open source, but not the server. As such, code-server v2 (and
later) uses the VS Code front-end and implements the server. We do this by using
a Git subtree to fork and modify VS Code. This code lives under
[lib/vscode](../lib/vscode).

Some noteworthy changes in our version of VS Code include:

<<<<<<< HEAD
- Adding our build file, [`lib/vscode/coder.js`](../lib/vscode/coder.js), which includes build steps specific to code-server
- Node.js version detection changes in [`build/lib/node.ts`](../lib/vscode/build/lib/node.ts) and [`build/lib/util.ts`](../lib/vscode/build/lib/util.ts)
- Allowing extra extension directories
  - Added extra arguments to [`src/vs/platform/environment/common/argv.ts`](../lib/vscode/src/vs/platform/environment/common/argv.ts) and to [`src/vs/platform/environment/node/argv.ts`](../lib/vscode/src/vs/platform/environment/node/argv.ts)
  - Added extra environment state to [`src/vs/platform/environment/common/environment.ts`](../lib/vscode/src/vs/platform/environment/common/environment.ts);
  - Added extra getters to [`src/vs/platform/environment/common/environmentService.ts`](../lib/vscode/src/vs/platform/environment/common/environmentService.ts)
  - Added extra scanning paths to [`src/vs/platform/extensionManagement/node/extensionsScanner.ts`](../lib/vscode/src/vs/platform/extensionManagement/node/extensionsScanner.ts)
- Additions/removals from [`package.json`](../lib/vscode/package.json):
  - Removing `electron`, `keytar` and `native-keymap` to avoid pulling in desktop dependencies during build on Linux
  - Removing `gulp-azure-storage` and `gulp-tar` (unsued in our build process, may pull in outdated dependencies)
  - Adding `proxy-agent`, `proxy-from-env` (for proxying) and `rimraf` (used during build/install steps)
- Adding our branding/custom URLs/version:
  - [`product.json`](../lib/vscode/product.json)
  - [`src/vs/base/common/product.ts`](../lib/vscode/src/vs/base/common/product.ts)
  - [`src/vs/workbench/browser/parts/dialogs/dialogHandler.ts`](../lib/vscode/src/vs/workbench/browser/parts/dialogs/dialogHandler.ts)
  - [`src/vs/workbench/contrib/welcome/page/browser/vs_code_welcome_page.ts`](../lib/vscode/src/vs/workbench/contrib/welcome/page/browser/vs_code_welcome_page.ts)
  - [`src/vs/workbench/contrib/welcome/page/browser/welcomePage.ts`](../lib/vscode/src/vs/workbench/contrib/welcome/page/browser/welcomePage.ts)
- Removing azure/macOS signing related dependencies from [`build/package.json`](../lib/vscode/build/package.json)
- Modifying `.gitignore` to allow us to add files to `src/vs/server` and modifying `.eslintignore` to ignore lint on the shared files below (we use different formatter settings than VS Code).
- Sharing some files with our codebase via symlinks:
  - [`src/vs/base/common/ipc.d.ts`](../lib/vscode/src/vs/base/common/ipc.d.ts) points to [`typings/ipc.d.ts`](../typings/ipc.d.ts)
  - [`src/vs/base/common/util.ts`](../lib/vscode/src/vs/base/common/util.ts) points to [`src/common/util.ts`](../src/common/util.ts)
  - [`src/vs/base/node/proxy_agent.ts`](../lib/vscode/src/vs/base/node/proxy_agent.ts) points to [`src/node/proxy_agent.ts`](../src/node/proxy_agent.ts)
- Allowing socket changes by adding `setSocket` in [`src/vs/base/parts/ipc/common/ipc.net.ts`](../lib/vscode/src/vs/base/parts/ipc/common/ipc.net.ts)
  - We use this for connection persistence in our server-side code.
- Added our server-side Node.JS code to `src/vs/server`.
  - This code includes the logic to spawn the various services (extension host, terminal, etc.) and some glue
- Added [`src/vs/workbench/browser/client.ts`](../lib/vscode/src/vs/workbench/browser/client.ts) to hold some server customizations.
  - Includes the functionality for the Log Out command and menu item
  - Also, imported and called `initialize` from the main web file, [`src/vs/workbench/browser/web.main.ts`](../lib/vscode/src/vs/workbench/browser/web.main.ts)
- Added a (hopefully temporary) hotfix to [`src/vs/workbench/common/resources.ts`](../lib/vscode/src/vs/workbench/common/resources.ts) to get context menu actions working for the Git integration.
- Added connection type to WebSocket query parameters in [`src/vs/platform/remote/common/remoteAgentConnection.ts`](../lib/vscode/src/vs/platform/remote/common/remoteAgentConnection.ts)
- Added `CODE_SERVER*` variables to the sanitization list in [`src/vs/base/common/processes.ts`](../lib/vscode/src/vs/base/common/processes.ts)
- Fix localization support:
  - Added file [`src/vs/workbench/services/localizations/browser/localizationsService.ts`](../lib/vscode/src/vs/workbench/services/localizations/browser/localizationsService.ts).
  - Modified file [`src/vs/base/common/platform.ts`](../lib/vscode/src/vs/base/common/platform.ts)
  - Modified file [`src/vs/base/node/languagePacks.js`](../lib/vscode/src/vs/base/node/languagePacks.js)
- Added code to allow server to inject settings to [`src/vs/platform/product/common/product.ts`](../lib/vscode/src/vs/platform/product/common/product.ts)
- Extension fixes:
  - Avoid disabling extensions by extensionKind in [`src/vs/workbench/services/extensionManagement/browser/extensionEnablementService.ts`](../lib/vscode/src/vs/workbench/services/extensionManagement/browser/extensionEnablementService.ts) (Needed for vscode-icons)
  - Remove broken symlinks in [`extensions/postinstall.js`](../lib/vscode/extensions/postinstall.js)
  - Add tip about extension gallery in [`src/vs/workbench/contrib/extensions/browser/extensionsViewlet.ts`](../lib/vscode/src/vs/workbench/contrib/extensions/browser/extensionsViewlet.ts)
  - Use our own server for GitHub authentication in [`extensions/github-authentication/src/githubServer.ts`](../lib/vscode/extensions/github-authentication/src/githubServer.ts)
  - Settings persistence on the server in [`src/vs/workbench/services/environment/browser/environmentService.ts`](../lib/vscode/src/vs/workbench/services/environment/browser/environmentService.ts)
  - Add extension install fallback in [`src/vs/workbench/services/extensionManagement/common/extensionManagementService.ts`](../lib/vscode/src/vs/workbench/services/extensionManagement/common/extensionManagementService.ts)
  - Add proxy-agent monkeypatch and keep extension host indefinitely running in [`src/vs/workbench/services/extensions/node/extensionHostProcessSetup.ts`](../lib/vscode/src/vs/workbench/services/extensions/node/extensionHostProcessSetup.ts)
  - Patch build system to avoid removing extension dependencies for `yarn global add` users in [`build/lib/extensions.ts`](../lib/vscode/build/lib/extensions.ts)
  - Allow all extensions to use proposed APIs in [`src/vs/workbench/services/environment/browser/environmentService.ts`](../lib/vscode/src/vs/workbench/services/environment/browser/environmentService.ts)
  - Make storage writes async to allow extensions to wait for them to complete in [`src/vs/platform/storage/common/storage.ts`](../lib/vscode/src/vs/platform/storage/common/storage.ts)
- Specify webview path in [`src/vs/code/browser/workbench/workbench.ts`](../lib/vscode/src/vs/code/browser/workbench/workbench.ts)
- URL readability improvements for folder/workspace in [`src/vs/code/browser/workbench/workbench.ts`](../lib/vscode/src/vs/code/browser/workbench/workbench.ts)
- Socket/Authority-related fixes (for remote proxying etc.):
  - [`src/vs/code/browser/workbench/workbench.ts`](../lib/vscode/src/vs/code/browser/workbench/workbench.ts)
  - [`src/vs/platform/remote/browser/browserSocketFactory.ts`](../lib/vscode/src/vs/platform/remote/browser/browserSocketFactory.ts)
  - [`src/vs/base/common/network.ts`](../lib/vscode/src/vs/base/common/network.ts)
- Added code to write out IPC path in [`src/vs/workbench/api/node/extHostCLIServer.ts`](../lib/vscode/src/vs/workbench/api/node/extHostCLIServer.ts)
=======
- Adding our build file, which includes our code and VS Code's web code
- Allowing multiple extension directories (both user and built-in)
- Modifying the loader, WebSocket, webview, service worker, and asset requests to
  use the URL of the page as a base (and TLS, if necessary for the WebSocket)
- Sending client-side telemetry through the server
- Allowing modification of the display language
- Making it possible for us to load code on the client
- Making it possible to install extensions of any kind
- Fixing issue with getting disconnected when your machine sleeps or hibernates
- Adding connection type to web socket query parameters
>>>>>>> 723a2745

As the web portion of VS Code matures, we'll be able to shrink and possibly
eliminate our modifications. In the meantime, upgrading the VS Code version requires
us to ensure that our changes are still applied and work as intended. In the future,
we'd like to run VS Code unit tests against our builds to ensure that features
work as expected.

> We have [extension docs](../ci/README.md) on the CI and build system.

If the functionality you're working on does NOT depend on code from VS Code, please
move it out and into code-server.

### Currently Known Issues

- Creating custom VS Code extensions and debugging them doesn't work
- Extension profiling and tips are currently disabled<|MERGE_RESOLUTION|>--- conflicted
+++ resolved
@@ -198,7 +198,6 @@
 
 Some noteworthy changes in our version of VS Code include:
 
-<<<<<<< HEAD
 - Adding our build file, [`lib/vscode/coder.js`](../lib/vscode/coder.js), which includes build steps specific to code-server
 - Node.js version detection changes in [`build/lib/node.ts`](../lib/vscode/build/lib/node.ts) and [`build/lib/util.ts`](../lib/vscode/build/lib/util.ts)
 - Allowing extra extension directories
@@ -255,18 +254,6 @@
   - [`src/vs/platform/remote/browser/browserSocketFactory.ts`](../lib/vscode/src/vs/platform/remote/browser/browserSocketFactory.ts)
   - [`src/vs/base/common/network.ts`](../lib/vscode/src/vs/base/common/network.ts)
 - Added code to write out IPC path in [`src/vs/workbench/api/node/extHostCLIServer.ts`](../lib/vscode/src/vs/workbench/api/node/extHostCLIServer.ts)
-=======
-- Adding our build file, which includes our code and VS Code's web code
-- Allowing multiple extension directories (both user and built-in)
-- Modifying the loader, WebSocket, webview, service worker, and asset requests to
-  use the URL of the page as a base (and TLS, if necessary for the WebSocket)
-- Sending client-side telemetry through the server
-- Allowing modification of the display language
-- Making it possible for us to load code on the client
-- Making it possible to install extensions of any kind
-- Fixing issue with getting disconnected when your machine sleeps or hibernates
-- Adding connection type to web socket query parameters
->>>>>>> 723a2745
 
 As the web portion of VS Code matures, we'll be able to shrink and possibly
 eliminate our modifications. In the meantime, upgrading the VS Code version requires
