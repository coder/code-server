# Deploy on Google Cloud

This tutorial shows you how to deploy `code-server` to a single node running on Google Cloud.

If you're just starting out, we recommend [installing code-server locally](../../self-hosted/index.md). It takes only a few minutes and lets you try out all of the features. You can also try out the IDE on a container hosted [by Coder](http://coder.com/signup)

---

## Deploy to Google Cloud VM
> Pre-requisite: Please [set up Google Cloud SDK](https://cloud.google.com/sdk/docs/) on your local machine

- [Open your Google Cloud console](https://console.cloud.google.com/compute/instances) to create a new VM instance and click **Create Instance**
- Choose an appropriate machine type (we recommend 2 vCPU and 7.5 GB RAM, more depending on team size and number of repositories/languages enabled)
- Choose Ubuntu 16.04 LTS as your boot disk
- Check the boxes for **Allow HTTP traffic** and **Allow HTTPS traffic** in the **Firewall** section
- Create your VM, and **take note** of it's public IP address.
- Copy the link to download the latest Linux binary from our [releases page](https://github.com/codercom/code-server/releases)

---

## Final Steps

1. SSH into your Google Cloud VM
```
gcloud compute ssh --zone [region] [instance name]
```

2. Find the latest Linux release from this URL:
```
https://github.com/codercom/code-server/releases/latest
```

3. Replace {version} in the following command with the version found on the releases page and run it (or just copy the download URL from the releases page):
```
wget https://github.com/codercom/code-server/releases/download/{version}/code-server-{version}-linux-x64.tar.gz
```

4. Extract the downloaded tar.gz file with this command, for example:
```
<<<<<<< HEAD
tar -xvzf code-server-{version}-linux-x64.tar.gz
```

5. Navigate to extracted directory with this command:
```
cd code-server-{version}-linux-x64
```

6. Make the binary executable if you run into any errors regarding permission:
```
chmod +x code-server
```

> To ensure the connection between you and your server is encrypted view our guide on [securing your setup](../security/ssl.md)

7. Start the code-server
=======
3. Make the binary executable if you run into any errors regarding permission:
  ```
  chmod +x code-server-linux
  ```
> To ensure the connection between you and your server is encrypted view our guide on [securing your setup](../../security/ssl.md)
4. Start the code-server
>>>>>>> f6b96e37
```
sudo ./code-server-linux -p 80
```

> For instructions on how to keep the server running after you end your SSH session please checkout [how to use systemd](https://www.linode.com/docs/quick-answers/linux/start-service-at-boot/) to start linux based services if they are killed

8. Access code-server from the public IP of your Google Cloud instance we noted earlier in your browser. 
> example: 32.32.32.234

9. You will be greeted with this page. Code-server is using a self-signed SSL certificate for easy setup. To proceed to the IDE, click **"Advanced"**<img src ="../../assets/chrome_warning.png">

10. Then click **"proceed anyway"**<img src="../../assets/chrome_confirm.png">

---

> NOTE: If you get stuck or need help, [file an issue](https://github.com/codercom/code-server/issues/new?&title=Improve+self-hosted+quickstart+guide), [tweet (@coderhq)](https://twitter.com/coderhq) or [email](mailto:support@coder.com?subject=Self-hosted%20quickstart%20guide).<|MERGE_RESOLUTION|>--- conflicted
+++ resolved
@@ -37,7 +37,6 @@
 
 4. Extract the downloaded tar.gz file with this command, for example:
 ```
-<<<<<<< HEAD
 tar -xvzf code-server-{version}-linux-x64.tar.gz
 ```
 
@@ -54,14 +53,6 @@
 > To ensure the connection between you and your server is encrypted view our guide on [securing your setup](../security/ssl.md)
 
 7. Start the code-server
-=======
-3. Make the binary executable if you run into any errors regarding permission:
-  ```
-  chmod +x code-server-linux
-  ```
-> To ensure the connection between you and your server is encrypted view our guide on [securing your setup](../../security/ssl.md)
-4. Start the code-server
->>>>>>> f6b96e37
 ```
 sudo ./code-server-linux -p 80
 ```
