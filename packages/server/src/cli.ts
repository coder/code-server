--- conflicted
+++ resolved
@@ -29,11 +29,8 @@
 	.option("-N, --no-auth", "Start without requiring authentication.", undefined)
 	.option("-H, --allow-http", "Allow http connections.", false)
 	.option("-P, --password <value>", "Specify a password for authentication.")
-<<<<<<< HEAD
 	.option("--disable-telemetry", "Disables ALL telemetry.", false)
-=======
 	.option("--install-extension <value>", "Install an extension by its ID.")
->>>>>>> e0f1787c
 	.option("--bootstrap-fork <name>", "Used for development. Never set.")
 	.option("--extra-args <args>", "Used for development. Never set.")
 	.arguments("Specify working directory.")
