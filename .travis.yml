language: node_js
node_js:
<<<<<<< HEAD
- 10.15.1

services:
  - docker

env:
  - VSCODE_VERSION="1.33.1" MAJOR_VERSION="1" VERSION="$MAJOR_VERSION.$TRAVIS_BUILD_NUMBER-vsc$VSCODE_VERSION"

matrix:
  include:
    - os: linux
      dist: trusty
    - os: osx

before_install:
  - if [[ "$TRAVIS_OS_NAME" == "linux" ]]; then sudo apt-get install libxkbfile-dev
    libsecret-1-dev; fi
  - npm install -g yarn@1.12.3

script:
  - scripts/cicd/build_binary.sh
  - if [[ "$TRAVIS_OS_NAME" == "linux" ]]; then docker build -t codercom/code-server:$VERSION .; fi

before_deploy:
  - scripts/cicd/git_tag.sh
  - echo "$DOCKER_PASSWORD" | docker login -u "$DOCKER_USERNAME" --password-stdin hub.docker.com

deploy:
  - provider: releases
    file_glob: true
    draft: true
    tag_name: "$VERSION"
    target_commitish: "$TRAVIS_COMMIT"
    name: "$VERSION"
    skip_cleanup: true
    api_key:
      secure: YL/x24KjYjgYXPcJWk3FV7FGxI79Mh6gBECQEcdlf3fkLEoKFVgzHBoUNWrFPzyR4tgLyWNAgcpD9Lkme1TRWTom7UPjXcwMNyLcLa+uec7ciSAnYD9ntLTpiCuPDD1u0LtRGclSi/EHQ+F8YVq+HZJpXTsJeAmOmihma3GVbGKSZr+BRum+0YZSG4w+o4TOlYzw/4bLWS52MogZcwpjd+hemBbgXLuGU2ziKv2vEKCZFbEeA16II4x1WLI4mutDdCeh7+3aLzGLwDa49NxtsVYNjyNFF75JhCTCNA55e2YMiLz9Uq69IXe/mi5F7xUaFfhIqqLNyKBnKeEOzu3dYnc+8n3LjnQ+00PmkF05nx9kBn3UfV1kwQGh6QbyDmTtBP07rtUMyI14aeQqHjxsaVRdMnwj9Q2DjXRr8UDqESZF0rmK3pHCXS2fBhIzLE8tLVW5Heiba2pQRFMHMZW+KBE97FzcFh7is90Ait3T8enfcd/PWFPYoBejDAdjwxwOkezh5N5ZkYquEfDYuWrFi6zRFCktsruaAcA+xGtTf9oilBBzUqu8Ie+YFWH5me83xakcblJWdaW/D2rLJAJH3m6LFm8lBqyUgDX5t/etob6CpDuYHu5D1J3XINOj/+aLAcadq6qlh70PMZS3zYffUu3JlzaD2amlSHIT8b5YXFc=
    file:
      - release/*.tar.gz
      - release/*.zip
    on:
      repo: codercom/code-server
      branch: master
  - provider: script
    script: docker push codercom/code-server:$VERSION
    on:
      repo: codercom/code-server
      branch: master
      condition: $TRAVIS_OS_NAME = linux


=======
  - 10.16.0
services:
  - docker

before_install:
  - export MAJOR_VERSION="2"
  - export VSCODE_VERSION="1.38.1"
  - export VERSION="$MAJOR_VERSION.$TRAVIS_BUILD_NUMBER"
  - if [[ "$TRAVIS_BRANCH" == "master" ]]; then export MINIFY="true"; fi
  - if [[ "$TRAVIS_BRANCH" == "master" ]]; then export PACKAGE="true"; fi

# Don't build on tags because we'll already have built the commit.
jobs:
  include:
    - name: "Linux build"
      os: linux
      dist: trusty
      env: TARGET="linux"
      if: tag IS blank
    - name: "Alpine build"
      os: linux
      dist: trusty
      env: TARGET="alpine"
      if: tag IS blank
    - name: "MacOS build"
      os: osx
      if: tag IS blank

git:
  depth: 3

script: travis_wait 30 scripts/ci.bash

before_deploy:
  - echo "$VERSION-vsc$VSCODE_VERSION" "$TRAVIS_COMMIT"
  - git config --local user.name "$USER_NAME"
  - git config --local user.email "$USER_EMAIL"
  - git tag "$VERSION-vsc$VSCODE_VERSION" "$TRAVIS_COMMIT"

deploy:
  provider: releases
  file_glob: true
  draft: true
  tag_name: "$VERSION-vsc$VSCODE_VERSION"
  target_commitish: "$TRAVIS_COMMIT"
  name: "$VERSION-vsc$VSCODE_VERSION"
  skip_cleanup: true
  api_key:
    secure: YL/x24KjYjgYXPcJWk3FV7FGxI79Mh6gBECQEcdlf3fkLEoKFVgzHBoUNWrFPzyR4tgLyWNAgcpD9Lkme1TRWTom7UPjXcwMNyLcLa+uec7ciSAnYD9ntLTpiCuPDD1u0LtRGclSi/EHQ+F8YVq+HZJpXTsJeAmOmihma3GVbGKSZr+BRum+0YZSG4w+o4TOlYzw/4bLWS52MogZcwpjd+hemBbgXLuGU2ziKv2vEKCZFbEeA16II4x1WLI4mutDdCeh7+3aLzGLwDa49NxtsVYNjyNFF75JhCTCNA55e2YMiLz9Uq69IXe/mi5F7xUaFfhIqqLNyKBnKeEOzu3dYnc+8n3LjnQ+00PmkF05nx9kBn3UfV1kwQGh6QbyDmTtBP07rtUMyI14aeQqHjxsaVRdMnwj9Q2DjXRr8UDqESZF0rmK3pHCXS2fBhIzLE8tLVW5Heiba2pQRFMHMZW+KBE97FzcFh7is90Ait3T8enfcd/PWFPYoBejDAdjwxwOkezh5N5ZkYquEfDYuWrFi6zRFCktsruaAcA+xGtTf9oilBBzUqu8Ie+YFWH5me83xakcblJWdaW/D2rLJAJH3m6LFm8lBqyUgDX5t/etob6CpDuYHu5D1J3XINOj/+aLAcadq6qlh70PMZS3zYffUu3JlzaD2amlSHIT8b5YXFc=
  file:
    - release/*.tar.gz
    - release/*.zip
  on:
    repo: cdr/code-server
    branch: master
>>>>>>> a2ee6c8e

cache:
  yarn: true
  timeout: 1000
  directories:
    - .cache<|MERGE_RESOLUTION|>--- conflicted
+++ resolved
@@ -1,58 +1,5 @@
 language: node_js
 node_js:
-<<<<<<< HEAD
-- 10.15.1
-
-services:
-  - docker
-
-env:
-  - VSCODE_VERSION="1.33.1" MAJOR_VERSION="1" VERSION="$MAJOR_VERSION.$TRAVIS_BUILD_NUMBER-vsc$VSCODE_VERSION"
-
-matrix:
-  include:
-    - os: linux
-      dist: trusty
-    - os: osx
-
-before_install:
-  - if [[ "$TRAVIS_OS_NAME" == "linux" ]]; then sudo apt-get install libxkbfile-dev
-    libsecret-1-dev; fi
-  - npm install -g yarn@1.12.3
-
-script:
-  - scripts/cicd/build_binary.sh
-  - if [[ "$TRAVIS_OS_NAME" == "linux" ]]; then docker build -t codercom/code-server:$VERSION .; fi
-
-before_deploy:
-  - scripts/cicd/git_tag.sh
-  - echo "$DOCKER_PASSWORD" | docker login -u "$DOCKER_USERNAME" --password-stdin hub.docker.com
-
-deploy:
-  - provider: releases
-    file_glob: true
-    draft: true
-    tag_name: "$VERSION"
-    target_commitish: "$TRAVIS_COMMIT"
-    name: "$VERSION"
-    skip_cleanup: true
-    api_key:
-      secure: YL/x24KjYjgYXPcJWk3FV7FGxI79Mh6gBECQEcdlf3fkLEoKFVgzHBoUNWrFPzyR4tgLyWNAgcpD9Lkme1TRWTom7UPjXcwMNyLcLa+uec7ciSAnYD9ntLTpiCuPDD1u0LtRGclSi/EHQ+F8YVq+HZJpXTsJeAmOmihma3GVbGKSZr+BRum+0YZSG4w+o4TOlYzw/4bLWS52MogZcwpjd+hemBbgXLuGU2ziKv2vEKCZFbEeA16II4x1WLI4mutDdCeh7+3aLzGLwDa49NxtsVYNjyNFF75JhCTCNA55e2YMiLz9Uq69IXe/mi5F7xUaFfhIqqLNyKBnKeEOzu3dYnc+8n3LjnQ+00PmkF05nx9kBn3UfV1kwQGh6QbyDmTtBP07rtUMyI14aeQqHjxsaVRdMnwj9Q2DjXRr8UDqESZF0rmK3pHCXS2fBhIzLE8tLVW5Heiba2pQRFMHMZW+KBE97FzcFh7is90Ait3T8enfcd/PWFPYoBejDAdjwxwOkezh5N5ZkYquEfDYuWrFi6zRFCktsruaAcA+xGtTf9oilBBzUqu8Ie+YFWH5me83xakcblJWdaW/D2rLJAJH3m6LFm8lBqyUgDX5t/etob6CpDuYHu5D1J3XINOj/+aLAcadq6qlh70PMZS3zYffUu3JlzaD2amlSHIT8b5YXFc=
-    file:
-      - release/*.tar.gz
-      - release/*.zip
-    on:
-      repo: codercom/code-server
-      branch: master
-  - provider: script
-    script: docker push codercom/code-server:$VERSION
-    on:
-      repo: codercom/code-server
-      branch: master
-      condition: $TRAVIS_OS_NAME = linux
-
-
-=======
   - 10.16.0
 services:
   - docker
@@ -72,19 +19,27 @@
       dist: trusty
       env: TARGET="linux"
       if: tag IS blank
+      script: scripts/ci.bash
     - name: "Alpine build"
       os: linux
       dist: trusty
       env: TARGET="alpine"
       if: tag IS blank
+      script: scripts/ci.bash
     - name: "MacOS build"
       os: osx
       if: tag IS blank
+      script: travis_wait 30 scripts/ci.bash
+    - name: "Docker build"
+      os: linux
+      dist: trusty
+      if: branch == master AND tag IS blank
+      script:
+        - echo "$DOCKER_PASSWORD" | docker login -u "$DOCKER_USERNAME" --password-stdin hub.docker.com
+        - docker build -t codercom/code-server:$VERSION .
 
 git:
   depth: 3
-
-script: travis_wait 30 scripts/ci.bash
 
 before_deploy:
   - echo "$VERSION-vsc$VSCODE_VERSION" "$TRAVIS_COMMIT"
@@ -93,22 +48,27 @@
   - git tag "$VERSION-vsc$VSCODE_VERSION" "$TRAVIS_COMMIT"
 
 deploy:
-  provider: releases
-  file_glob: true
-  draft: true
-  tag_name: "$VERSION-vsc$VSCODE_VERSION"
-  target_commitish: "$TRAVIS_COMMIT"
-  name: "$VERSION-vsc$VSCODE_VERSION"
-  skip_cleanup: true
-  api_key:
-    secure: YL/x24KjYjgYXPcJWk3FV7FGxI79Mh6gBECQEcdlf3fkLEoKFVgzHBoUNWrFPzyR4tgLyWNAgcpD9Lkme1TRWTom7UPjXcwMNyLcLa+uec7ciSAnYD9ntLTpiCuPDD1u0LtRGclSi/EHQ+F8YVq+HZJpXTsJeAmOmihma3GVbGKSZr+BRum+0YZSG4w+o4TOlYzw/4bLWS52MogZcwpjd+hemBbgXLuGU2ziKv2vEKCZFbEeA16II4x1WLI4mutDdCeh7+3aLzGLwDa49NxtsVYNjyNFF75JhCTCNA55e2YMiLz9Uq69IXe/mi5F7xUaFfhIqqLNyKBnKeEOzu3dYnc+8n3LjnQ+00PmkF05nx9kBn3UfV1kwQGh6QbyDmTtBP07rtUMyI14aeQqHjxsaVRdMnwj9Q2DjXRr8UDqESZF0rmK3pHCXS2fBhIzLE8tLVW5Heiba2pQRFMHMZW+KBE97FzcFh7is90Ait3T8enfcd/PWFPYoBejDAdjwxwOkezh5N5ZkYquEfDYuWrFi6zRFCktsruaAcA+xGtTf9oilBBzUqu8Ie+YFWH5me83xakcblJWdaW/D2rLJAJH3m6LFm8lBqyUgDX5t/etob6CpDuYHu5D1J3XINOj/+aLAcadq6qlh70PMZS3zYffUu3JlzaD2amlSHIT8b5YXFc=
-  file:
-    - release/*.tar.gz
-    - release/*.zip
-  on:
-    repo: cdr/code-server
-    branch: master
->>>>>>> a2ee6c8e
+  - provider: releases
+    file_glob: true
+    prerelease: true
+    tag_name: "$VERSION-vsc$VSCODE_VERSION"
+    target_commitish: "$TRAVIS_COMMIT"
+    name: "$VERSION-vsc$VSCODE_VERSION"
+    skip_cleanup: true
+    api_key:
+      secure: YL/x24KjYjgYXPcJWk3FV7FGxI79Mh6gBECQEcdlf3fkLEoKFVgzHBoUNWrFPzyR4tgLyWNAgcpD9Lkme1TRWTom7UPjXcwMNyLcLa+uec7ciSAnYD9ntLTpiCuPDD1u0LtRGclSi/EHQ+F8YVq+HZJpXTsJeAmOmihma3GVbGKSZr+BRum+0YZSG4w+o4TOlYzw/4bLWS52MogZcwpjd+hemBbgXLuGU2ziKv2vEKCZFbEeA16II4x1WLI4mutDdCeh7+3aLzGLwDa49NxtsVYNjyNFF75JhCTCNA55e2YMiLz9Uq69IXe/mi5F7xUaFfhIqqLNyKBnKeEOzu3dYnc+8n3LjnQ+00PmkF05nx9kBn3UfV1kwQGh6QbyDmTtBP07rtUMyI14aeQqHjxsaVRdMnwj9Q2DjXRr8UDqESZF0rmK3pHCXS2fBhIzLE8tLVW5Heiba2pQRFMHMZW+KBE97FzcFh7is90Ait3T8enfcd/PWFPYoBejDAdjwxwOkezh5N5ZkYquEfDYuWrFi6zRFCktsruaAcA+xGtTf9oilBBzUqu8Ie+YFWH5me83xakcblJWdaW/D2rLJAJH3m6LFm8lBqyUgDX5t/etob6CpDuYHu5D1J3XINOj/+aLAcadq6qlh70PMZS3zYffUu3JlzaD2amlSHIT8b5YXFc=
+    file:
+      - release/*.tar.gz
+      - release/*.zip
+    on:
+      repo: cdr/code-server
+      branch: master
+  - provider: script
+    script: docker push codercom/code-server:$VERSION
+    on:
+      repo: cdr/code-server
+      branch: master
+      condition: -n "$DOCKER_USERNAME"
 
 cache:
   yarn: true
