--- conflicted
+++ resolved
@@ -66,15 +66,7 @@
 
       - name: Decompress npm package
         run: tar -xzf package.tar.gz
-
-<<<<<<< HEAD
-=======
-      # NOTE: && here is deliberate - GitHub puts each line in its own `.sh`
-      # file when running inside a docker container.
-      - name: Build standalone release
-        run: source scl_source enable devtoolset-9 && npm run release:standalone
-
->>>>>>> 1efc5f10
+        
       - name: Fetch dependencies from cache
         id: cache-node-modules
         uses: actions/cache@v3
@@ -245,12 +237,6 @@
       - name: Decompress npm package
         run: tar -xzf package.tar.gz
 
-<<<<<<< HEAD
-=======
-      - name: Build standalone release
-        run: npm run release:standalone
-
->>>>>>> 1efc5f10
       - name: Fetch dependencies from cache
         id: cache-node-modules
         uses: actions/cache@v3
