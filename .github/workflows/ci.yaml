name: Build

on:
  push:
    branches:
      - main
  pull_request:
    branches:
      - main

# Note: if: success() is used in several jobs -
# this ensures that it only executes if all previous jobs succeeded.

# if: steps.cache-yarn.outputs.cache-hit != 'true'
# will skip running `yarn install` if it successfully fetched from cache

jobs:
  prebuild:
    name: Pre-build checks
    runs-on: ubuntu-latest
    timeout-minutes: 15
    env:
      CODECOV_TOKEN: ${{ secrets.CODECOV_TOKEN }}
    steps:
      - name: Checkout repo
        uses: actions/checkout@v2

      - name: Install Node.js v14
        uses: actions/setup-node@v2
        with:
          node-version: "14"

      - name: Install helm
        uses: azure/setup-helm@v1.1

      - name: Fetch dependencies from cache
        id: cache-yarn
        uses: actions/cache@v2
        with:
          path: "**/node_modules"
          key: yarn-build-${{ hashFiles('**/yarn.lock') }}
          restore-keys: |
            yarn-build-

      - name: Install dependencies
        if: steps.cache-yarn.outputs.cache-hit != 'true'
        run: yarn --frozen-lockfile

      - name: Run yarn fmt
        run: yarn fmt
        if: success()

      - name: Run yarn lint
        run: yarn lint
        if: success()

      - name: Run code-server unit tests
        run: yarn test:unit
        if: success()

      - name: Upload coverage report to Codecov
        run: yarn coverage
        if: success()

  audit-ci:
    name: Run audit-ci
    needs: prebuild
    runs-on: ubuntu-latest
    timeout-minutes: 5
    steps:
      - name: Checkout repo
        uses: actions/checkout@v2

      - name: Install Node.js v14
        uses: actions/setup-node@v2
        with:
          node-version: "14"

      - name: Fetch dependencies from cache
        id: cache-yarn
        uses: actions/cache@v2
        with:
          path: "**/node_modules"
          key: yarn-build-${{ hashFiles('**/yarn.lock') }}
          restore-keys: |
            yarn-build-

      - name: Install dependencies
        if: steps.cache-yarn.outputs.cache-hit != 'true'
        run: yarn --frozen-lockfile

      - name: Audit for vulnerabilities
        run: yarn _audit
        if: success()

  build:
    name: Build
    needs: prebuild
    runs-on: ubuntu-latest
    timeout-minutes: 30
    steps:
      - uses: actions/checkout@v2
        with:
          fetch-depth: 0

      - name: Install Node.js v14
        uses: actions/setup-node@v2
        with:
          node-version: "14"

      - name: Fetch dependencies from cache
        id: cache-yarn
        uses: actions/cache@v2
        with:
          path: "**/node_modules"
          key: yarn-build-${{ hashFiles('**/yarn.lock') }}
          restore-keys: |
            yarn-build-

      - name: Install dependencies
        if: steps.cache-yarn.outputs.cache-hit != 'true'
        run: yarn --frozen-lockfile

      - name: Build code-server
        run: yarn build

      # Parse the hash of the latest commit inside lib/vscode
      # use this to avoid rebuilding it if nothing changed
      # How it works: the `git log` command fetches the hash of the last commit
      # that changed a file inside `lib/vscode`. If a commit changes any file in there,
      # the hash returned will change, and we rebuild vscode. If the hash did not change,
      # (for example, a change to `src/` or `docs/`), we reuse the same build as last time.
      # This saves a lot of time in CI, as compiling VSCode can take anywhere from 5-10 minutes.
      - name: Get latest lib/vscode rev
        id: vscode-rev
        run: echo "::set-output name=rev::$(git log -1 --format='%H' ./lib/vscode)"

      - name: Attempt to fetch vscode build from cache
        id: cache-vscode
        uses: actions/cache@v2
        with:
          path: |
            lib/vscode/.build
            lib/vscode/out-build
            lib/vscode/out-vscode
            lib/vscode/out-vscode-min
          key: vscode-build-${{ steps.vscode-rev.outputs.rev }}

      - name: Build vscode
        if: steps.cache-vscode.outputs.cache-hit != 'true'
        run: yarn build:vscode

      # The release package does not contain any native modules
      # and is neutral to architecture/os/libc version.
      - name: Create release package
        run: yarn release
        if: success()

      # https://github.com/actions/upload-artifact/issues/38
      - name: Compress release package
        run: tar -czf package.tar.gz release

      - name: Upload npm package artifact
        uses: actions/upload-artifact@v2
        with:
          name: npm-package
          path: ./package.tar.gz

  # TODO: cache building yarn --production
  # possibly 2m30s of savings(?)
  # this requires refactoring our release scripts
  package-linux-amd64:
    name: x86-64 Linux build
    needs: build
    runs-on: ubuntu-latest
    timeout-minutes: 15
    container: "centos:7"

    steps:
      - uses: actions/checkout@v2

      - name: Install Node.js v14
        uses: actions/setup-node@v2
        with:
          node-version: "14"

      - name: Install development tools
        run: |
          yum install -y epel-release centos-release-scl
          yum install -y devtoolset-9-{make,gcc,gcc-c++} jq rsync

      - name: Install nfpm and envsubst
        run: |
          curl -sfL https://install.goreleaser.com/github.com/goreleaser/nfpm.sh | sh -s -- -b ~/.local/bin v2.3.1
          curl -L https://github.com/a8m/envsubst/releases/download/v1.1.0/envsubst-`uname -s`-`uname -m` -o envsubst
          chmod +x envsubst
          mv envsubst ~/.local/bin
          echo "$HOME/.local/bin" >> $GITHUB_PATH

      - name: Install yarn
        run: npm install -g yarn

      - name: Download npm package
        uses: actions/download-artifact@v2
        with:
          name: npm-package

      - name: Decompress npm package
        run: tar -xzf package.tar.gz

      # NOTE: && here is deliberate - GitHub puts each line in its own `.sh`
      # file when running inside a docker container.
      - name: Build standalone release
        run: source scl_source enable devtoolset-9 && yarn release:standalone

      - name: Sanity test standalone release
        run: yarn test:standalone-release

      - name: Build packages with nfpm
        run: yarn package

      - name: Upload release artifacts
        uses: actions/upload-artifact@v2
        with:
          name: release-packages
          path: ./release-packages

  # NOTE@oxy:
  # We use Ubuntu 16.04 here, so that our build is more compatible
  # with older libc versions. We used to (Q1'20) use CentOS 7 here,
  # but it has a full update EOL of Q4'20 and a 'critical security'
  # update EOL of 2024. We're dropping full support a few years before
  # the final EOL, but I don't believe CentOS 7 has a large arm64 userbase.
  # It is not feasible to cross-compile with CentOS.

  # Cross-compile notes: To compile native dependencies for arm64,
  # we install the aarch64 cross toolchain and then set it as the default
  # compiler/linker/etc. with the AR/CC/CXX/LINK environment variables.
  # qemu-user-static on ubuntu-16.04 currently doesn't run Node correctly,
  # so we just build with "native"/x86_64 node, then download arm64 node
  # and then put it in our release. We can't smoke test the arm64 build this way,
  # but this means we don't need to maintain a self-hosted runner!
  package-linux-arm64:
    name: Linux ARM64 cross-compile build
    needs: build
    runs-on: ubuntu-16.04
    timeout-minutes: 15
    env:
      AR: aarch64-linux-gnu-ar
      CC: aarch64-linux-gnu-gcc
      CXX: aarch64-linux-gnu-g++
      LINK: aarch64-linux-gnu-g++
      NPM_CONFIG_ARCH: arm64

    steps:
      - uses: actions/checkout@v2

      - name: Install Node.js v14
        uses: actions/setup-node@v2
        with:
          node-version: "14"

      - name: Install nfpm
        run: |
          curl -sfL https://install.goreleaser.com/github.com/goreleaser/nfpm.sh | sh -s -- -b ~/.local/bin v2.3.1
          echo "$HOME/.local/bin" >> $GITHUB_PATH

      - name: Install cross-compiler
        run: sudo apt install g++-aarch64-linux-gnu

      - name: Download npm package
        uses: actions/download-artifact@v2
        with:
          name: npm-package

      - name: Decompress npm package
        run: tar -xzf package.tar.gz

      - name: Build standalone release
        run: yarn release:standalone

      - name: Replace node with arm64 equivalent
        run: |
          wget https://nodejs.org/dist/v14.17.0/node-v14.17.0-linux-arm64.tar.xz
          tar -xf node-v14.17.0-linux-arm64.tar.xz node-v14.17.0-linux-arm64/bin/node --strip-components=2
          mv ./node ./release-standalone/lib/node

      - name: Build packages with nfpm
        run: yarn package arm64

      - name: Upload release artifacts
        uses: actions/upload-artifact@v2
        with:
          name: release-packages
          path: ./release-packages

  package-macos-amd64:
    name: x86-64 macOS build
    needs: build
    runs-on: macos-latest
    timeout-minutes: 15
    steps:
      - uses: actions/checkout@v2

      - name: Install Node.js v14
        uses: actions/setup-node@v2
        with:
          node-version: "14"

      - name: Install nfpm
        run: |
          curl -sfL https://install.goreleaser.com/github.com/goreleaser/nfpm.sh | sh -s -- -b ~/.local/bin v2.3.1
          echo "$HOME/.local/bin" >> $GITHUB_PATH

      - name: Download npm package
        uses: actions/download-artifact@v2
        with:
          name: npm-package

      - name: Decompress npm package
        run: tar -xzf package.tar.gz

      - name: Build standalone release
        run: yarn release:standalone

      - name: Sanity test standalone release
        run: yarn test:standalone-release

      - name: Build packages with nfpm
        run: yarn package

      - name: Upload release artifacts
        uses: actions/upload-artifact@v2
        with:
          name: release-packages
          path: ./release-packages

  test-e2e:
    name: End-to-end tests
    needs: package-linux-amd64
    runs-on: ubuntu-latest
    timeout-minutes: 15
    env:
      # Since we build code-server we might as well run tests from the release
      # since VS Code will load faster due to the bundling.
      CODE_SERVER_TEST_ENTRY: "./release-packages/code-server-linux-amd64"
    steps:
      - uses: actions/checkout@v2

      - name: Install Node.js v14
        uses: actions/setup-node@v2
        with:
          node-version: "14"

      - name: Install playwright
        uses: microsoft/playwright-github-action@v1

      - name: Fetch dependencies from cache
        id: cache-yarn
        uses: actions/cache@v2
        with:
          path: "**/node_modules"
          key: yarn-build-${{ hashFiles('**/yarn.lock') }}
          restore-keys: |
            yarn-build-

      - name: Download release packages
        uses: actions/download-artifact@v2
        with:
          name: release-packages
          path: ./release-packages

      - name: Untar code-server release
        run: |
          cd release-packages
          tar -xzf code-server*-linux-amd64.tar.gz
          mv code-server*-linux-amd64 code-server-linux-amd64

      - name: Install dependencies
        if: steps.cache-yarn.outputs.cache-hit != 'true'
        run: yarn --frozen-lockfile

      # HACK: this shouldn't need to exist, but put it here anyway
      # in an attempt to solve Playwright cache failures.
      - name: Reinstall playwright
        if: steps.cache-yarn.outputs.cache-hit == 'true'
        run: |
          cd test/
          rm -r node_modules/playwright
          yarn install --check-files

      - name: Run end-to-end tests
        run: yarn test:e2e

      - name: Upload test artifacts
        if: always()
        uses: actions/upload-artifact@v2
        with:
          name: failed-test-videos
          path: ./test/test-results

      - name: Remove release packages and test artifacts
        run: rm -rf ./release-packages ./test/test-results

<<<<<<< HEAD
=======
  # Builds both amd64 and arm64 images
  docker-images:
    runs-on: ubuntu-latest
    needs: [package-linux-amd64, package-linux-arm64]
    steps:
      - uses: actions/checkout@v2

      - name: Download release package
        uses: actions/download-artifact@v2
        with:
          name: release-packages
          path: ./release-packages

      - name: Set up QEMU
        uses: docker/setup-qemu-action@v1

      - name: Set up Docker Buildx
        uses: docker/setup-buildx-action@v1

      - name: Run ./ci/steps/build-docker-image.sh
        run: ./ci/steps/build-docker-image.sh

      - name: Upload release images
        uses: actions/upload-artifact@v2
        with:
          name: release-images
          path: ./release-images

  trivy-scan-image:
    runs-on: ubuntu-20.04
    needs: docker-images
    # NOTE@jsjoeio: disabling due to a memory issue upstream
    # See: https://github.com/github/codeql-action/issues/528
    if: 1 == 2
    steps:
      - name: Checkout code
        uses: actions/checkout@v2

      - name: Download release images
        uses: actions/download-artifact@v2
        with:
          name: release-images
          path: ./release-images

      - name: Run Trivy vulnerability scanner in image mode
        # Commit SHA for v0.0.17
        uses: aquasecurity/trivy-action@9438b49cc3156b2e8c77c1ba8ffbaa3bae24e3c2
        with:
          input: "./release-images/code-server-amd64-*.tar"
          scan-type: "image"
          ignore-unfixed: true
          format: "template"
          template: "@/contrib/sarif.tpl"
          output: "trivy-image-results.sarif"
          severity: "HIGH,CRITICAL"

      - name: Debug Trivy SARIF file
        run: cat trivy-image-results.sarif && ls -l trivy-image-results.sarif

      - name: Upload Trivy scan results to GitHub Security tab
        uses: github/codeql-action/upload-sarif@v1
        with:
          sarif_file: "trivy-image-results.sarif"

  # We have to use two trivy jobs
  # because GitHub only allows
  # codeql/upload-sarif action per job
>>>>>>> 7a5c4572
  trivy-scan-repo:
    runs-on: ubuntu-20.04
    steps:
      - name: Checkout code
        uses: actions/checkout@v2
      - name: Run Trivy vulnerability scanner in repo mode
        #Commit SHA for v0.0.17
        uses: aquasecurity/trivy-action@9438b49cc3156b2e8c77c1ba8ffbaa3bae24e3c2
        with:
          scan-type: "fs"
          scan-ref: "."
          ignore-unfixed: true
          format: "template"
          template: "@/contrib/sarif.tpl"
          output: "trivy-repo-results.sarif"
          severity: "HIGH,CRITICAL"
      - name: Upload Trivy scan results to GitHub Security tab
        uses: github/codeql-action/upload-sarif@v1
        with:
          sarif_file: "trivy-repo-results.sarif"<|MERGE_RESOLUTION|>--- conflicted
+++ resolved
@@ -402,76 +402,6 @@
       - name: Remove release packages and test artifacts
         run: rm -rf ./release-packages ./test/test-results
 
-<<<<<<< HEAD
-=======
-  # Builds both amd64 and arm64 images
-  docker-images:
-    runs-on: ubuntu-latest
-    needs: [package-linux-amd64, package-linux-arm64]
-    steps:
-      - uses: actions/checkout@v2
-
-      - name: Download release package
-        uses: actions/download-artifact@v2
-        with:
-          name: release-packages
-          path: ./release-packages
-
-      - name: Set up QEMU
-        uses: docker/setup-qemu-action@v1
-
-      - name: Set up Docker Buildx
-        uses: docker/setup-buildx-action@v1
-
-      - name: Run ./ci/steps/build-docker-image.sh
-        run: ./ci/steps/build-docker-image.sh
-
-      - name: Upload release images
-        uses: actions/upload-artifact@v2
-        with:
-          name: release-images
-          path: ./release-images
-
-  trivy-scan-image:
-    runs-on: ubuntu-20.04
-    needs: docker-images
-    # NOTE@jsjoeio: disabling due to a memory issue upstream
-    # See: https://github.com/github/codeql-action/issues/528
-    if: 1 == 2
-    steps:
-      - name: Checkout code
-        uses: actions/checkout@v2
-
-      - name: Download release images
-        uses: actions/download-artifact@v2
-        with:
-          name: release-images
-          path: ./release-images
-
-      - name: Run Trivy vulnerability scanner in image mode
-        # Commit SHA for v0.0.17
-        uses: aquasecurity/trivy-action@9438b49cc3156b2e8c77c1ba8ffbaa3bae24e3c2
-        with:
-          input: "./release-images/code-server-amd64-*.tar"
-          scan-type: "image"
-          ignore-unfixed: true
-          format: "template"
-          template: "@/contrib/sarif.tpl"
-          output: "trivy-image-results.sarif"
-          severity: "HIGH,CRITICAL"
-
-      - name: Debug Trivy SARIF file
-        run: cat trivy-image-results.sarif && ls -l trivy-image-results.sarif
-
-      - name: Upload Trivy scan results to GitHub Security tab
-        uses: github/codeql-action/upload-sarif@v1
-        with:
-          sarif_file: "trivy-image-results.sarif"
-
-  # We have to use two trivy jobs
-  # because GitHub only allows
-  # codeql/upload-sarif action per job
->>>>>>> 7a5c4572
   trivy-scan-repo:
     runs-on: ubuntu-20.04
     steps:
