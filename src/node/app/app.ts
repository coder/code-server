--- conflicted
+++ resolved
@@ -15,7 +15,7 @@
   public constructor(
     options: HttpProviderOptions,
     private readonly api: ApiHttpProvider,
-    private readonly update: UpdateHttpProvider
+    private readonly update: UpdateHttpProvider,
   ) {
     super(options)
   }
@@ -85,21 +85,12 @@
       .replace(/{{UPDATE:NAME}}/, await this.getUpdate())
       .replace(/{{APP_LIST:RUNNING}}/, this.getAppRows(recent.running))
       .replace(
-<<<<<<< HEAD
-        /{{APP_LIST:EDITORS}}/g,
+        /{{APP_LIST:EDITORS}}/,
         this.getAppRows(apps.filter((app) => app.categories && app.categories.includes("Editor"))),
       )
       .replace(
-        /{{APP_LIST:OTHER}}/g,
+        /{{APP_LIST:OTHER}}/,
         this.getAppRows(apps.filter((app) => !app.categories || !app.categories.includes("Editor"))),
-=======
-        /{{APP_LIST:EDITORS}}/,
-        this.getAppRows(apps.filter((app) => app.categories && app.categories.includes("Editor")))
-      )
-      .replace(
-        /{{APP_LIST:OTHER}}/,
-        this.getAppRows(apps.filter((app) => !app.categories || !app.categories.includes("Editor")))
->>>>>>> 0ec83f87
       )
     return response
   }
