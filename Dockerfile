--- conflicted
+++ resolved
@@ -40,11 +40,5 @@
 # We unfortunately cannot use update-locale because docker will not use the env variables
 # configured in /etc/default/locale so we need to set it manually.
 ENV LANG=en_US.UTF-8
-<<<<<<< HEAD
-
-# Unfortunately `.` does not work with code-server.
-CMD code-server $PWD
-=======
 ENTRYPOINT code-server
-CMD ["."]
->>>>>>> a36476df
+CMD ["."]