FROM node:8.9.3

# Install VS Code's deps. These are the only two it seems we need.
RUN apt-get update && apt-get install -y \
	libxkbfile-dev \
	libsecret-1-dev

# Ensure latest yarn.
<<<<<<< HEAD
RUN npm install -g yarn
# In the future, we can use https://github.com/yarnpkg/rfcs/pull/53 to make it use the node_modules
# directly which should be faster.
WORKDIR /src
COPY . .
RUN yarn --frozen-lockfile

RUN yarn task vscode:install
RUN yarn task build:copy-vscode
RUN yarn task build:web
RUN yarn task build:bootstrap-fork
RUN yarn task build:default-extensions


RUN yarn task build:server:bundle
RUN yarn task build:app:browser
RUN yarn task build:server:binary:package
=======
RUN npm install -g yarn@1.13

WORKDIR /src
COPY . .

# In the future, we can use https://github.com/yarnpkg/rfcs/pull/53 to make yarn use the node_modules
# directly which should be fast as it is slow because it populates its own cache every time.
RUN yarn && yarn task build:server:binary
>>>>>>> 14f1230b

# We deploy with ubuntu so that devs have a familiar environemnt.
FROM ubuntu:18.10
WORKDIR /root/project
COPY --from=0 /src/packages/server/cli-linux-x64   /usr/local/bin/code-server
EXPOSE 8443
RUN apt-get update && apt-get install -y \
	openssl \
	net-tools
RUN apt-get install -y locales && \
	locale-gen en_US.UTF-8
# We unfortunately cannot use update-locale because docker will not use the env variables
# configured in /etc/default/locale so we need to set it manually.
ENV LANG=en_US.UTF-8
# Unfortunately `.` does not work with code-server.
CMD code-server $PWD<|MERGE_RESOLUTION|>--- conflicted
+++ resolved
@@ -6,25 +6,6 @@
 	libsecret-1-dev
 
 # Ensure latest yarn.
-<<<<<<< HEAD
-RUN npm install -g yarn
-# In the future, we can use https://github.com/yarnpkg/rfcs/pull/53 to make it use the node_modules
-# directly which should be faster.
-WORKDIR /src
-COPY . .
-RUN yarn --frozen-lockfile
-
-RUN yarn task vscode:install
-RUN yarn task build:copy-vscode
-RUN yarn task build:web
-RUN yarn task build:bootstrap-fork
-RUN yarn task build:default-extensions
-
-
-RUN yarn task build:server:bundle
-RUN yarn task build:app:browser
-RUN yarn task build:server:binary:package
-=======
 RUN npm install -g yarn@1.13
 
 WORKDIR /src
@@ -33,7 +14,6 @@
 # In the future, we can use https://github.com/yarnpkg/rfcs/pull/53 to make yarn use the node_modules
 # directly which should be fast as it is slow because it populates its own cache every time.
 RUN yarn && yarn task build:server:binary
->>>>>>> 14f1230b
 
 # We deploy with ubuntu so that devs have a familiar environemnt.
 FROM ubuntu:18.10
