FROM node:8.15.0

# Install VS Code's deps. These are the only two it seems we need.
RUN apt-get update && apt-get install -y \
	libxkbfile-dev \
	libsecret-1-dev

# Ensure latest yarn.
RUN npm install -g yarn@1.13

WORKDIR /src
COPY . .

# In the future, we can use https://github.com/yarnpkg/rfcs/pull/53 to make yarn use the node_modules
# directly which should be fast as it is slow because it populates its own cache every time.
RUN yarn && yarn task build:server:binary

# We deploy with ubuntu so that devs have a familiar environment.
FROM ubuntu:18.10
<<<<<<< HEAD

=======
WORKDIR /root/project
COPY --from=0 /src/packages/server/cli-linux-x64 /usr/local/bin/code-server
EXPOSE 8443

RUN apt-get update && apt-get install -y \
	openssl \
	net-tools \
	git \
	locales
RUN locale-gen en_US.UTF-8
>>>>>>> 3b8cd0a3
# We unfortunately cannot use update-locale because docker will not use the env variables
# configured in /etc/default/locale so we need to set it manually.
ENV LANG=en_US.UTF-8

COPY --from=0 /src/packages/server/cli-linux-x64 /usr/local/bin/code-server
RUN apt-get update && apt-get install -y \
    sudo \
	openssl \
	locales \
	net-tools && \
	adduser --disabled-password --ingroup sudo --gecos '' coder && \
    echo '%sudo ALL=(ALL) NOPASSWD:ALL' >> /etc/sudoers && \
    echo "user ALL=(root) NOPASSWD:ALL" > /etc/sudoers.d/user && \
    chmod 0440 /etc/sudoers.d/user;

RUN locale-gen en_US.UTF-8

USER coder

WORKDIR /home/coder

EXPOSE 8443
ENTRYPOINT ["code-server"]<|MERGE_RESOLUTION|>--- conflicted
+++ resolved
@@ -17,20 +17,6 @@
 
 # We deploy with ubuntu so that devs have a familiar environment.
 FROM ubuntu:18.10
-<<<<<<< HEAD
-
-=======
-WORKDIR /root/project
-COPY --from=0 /src/packages/server/cli-linux-x64 /usr/local/bin/code-server
-EXPOSE 8443
-
-RUN apt-get update && apt-get install -y \
-	openssl \
-	net-tools \
-	git \
-	locales
-RUN locale-gen en_US.UTF-8
->>>>>>> 3b8cd0a3
 # We unfortunately cannot use update-locale because docker will not use the env variables
 # configured in /etc/default/locale so we need to set it manually.
 ENV LANG=en_US.UTF-8
