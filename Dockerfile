FROM node:8.15.1

RUN apt-get update && apt-get install -y \
	libxkbfile-dev \
	libsecret-1-dev

WORKDIR /src
COPY . .

# This takes ages and always dies in the end. :(
# RUN yarn --frozen-lockfile && yarn task build:server:binary

# Make the debugging easier - and the rebuilds faster
# and our life happier lets break up the build to sequential parts
RUN yarn --frozen-lockfile 

RUN yarn task vscode:install
RUN yarn task build:copy-vscode
RUN yarn task build:web
RUN yarn task build:bootstrap-fork
RUN yarn task build:default-extensions
RUN yarn task build:server:bundle
RUN yarn task build:app:browser
RUN yarn task build:server:binary:package

# We deploy with ubuntu so that devs have a familiar environemnt.
FROM ubuntu:18.10
WORKDIR /root/project
<<<<<<< HEAD

COPY --from=0 /src/packages/server/cli-linux-x64   /usr/local/bin/code-server

=======
COPY --from=0 /src/packages/server/cli-linux-x64 /usr/local/bin/code-server
>>>>>>> 96175d36
EXPOSE 8443

RUN apt-get update && apt-get install -y \
	openssl \
	net-tools

RUN apt-get install -y locales && \
	locale-gen en_US.UTF-8

# We unfortunately cannot use update-locale because docker will not use the env variables
# configured in /etc/default/locale so we need to set it manually.
ENV LANG=en_US.UTF-8

# Unfortunately `.` does not work with code-server.
CMD code-server $PWD<|MERGE_RESOLUTION|>--- conflicted
+++ resolved
@@ -26,13 +26,8 @@
 # We deploy with ubuntu so that devs have a familiar environemnt.
 FROM ubuntu:18.10
 WORKDIR /root/project
-<<<<<<< HEAD
 
-COPY --from=0 /src/packages/server/cli-linux-x64   /usr/local/bin/code-server
-
-=======
 COPY --from=0 /src/packages/server/cli-linux-x64 /usr/local/bin/code-server
->>>>>>> 96175d36
 EXPOSE 8443
 
 RUN apt-get update && apt-get install -y \
