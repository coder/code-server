<<<<<<< HEAD
<!-- START doctoc generated TOC please keep comment here to allow auto update -->
<!-- DON'T EDIT THIS SECTION, INSTEAD RE-RUN doctoc TO UPDATE -->
# Changelog

- [Changelog](#changelog)
  - [Next Version](#next-version)
    - [New Features](#new-features)
    - [Bug Fixes](#bug-fixes)
    - [Documentation](#documentation)
    - [Development](#development)
  - [3.10.2](#3102)
    - [New Features](#new-features-1)
    - [Bug Fixes](#bug-fixes-1)
    - [Development](#development-1)
  - [3.10.1](#3101)
    - [Bug Fixes](#bug-fixes-2)
    - [Documentation](#documentation-1)
    - [Development](#development-2)
  - [3.10.0](#3100)
    - [New Features](#new-features-2)
    - [Bug Fixes](#bug-fixes-3)
    - [Documentation](#documentation-2)
    - [Development](#development-3)
  - [Previous versions](#previous-versions)

<!-- END doctoc generated TOC please keep comment here to allow auto update -->

=======
>>>>>>> 8ed578b6
# Changelog

<!--

This should be updated on every PR.

We copy from here into the release notes.

 -->

<!--
Add next version above previous version but below this line using the template

## Next Version

VS Code v0.00.0

### New Features

- item

### Bug Fixes

- fix(socket): did this thing #321 @githubuser

### Documentation

- item

### Development

- item

-->

## Next Version

VS Code v0.00.0

### New Features

- item

### Bug Fixes

- item

### Documentation

- docs: fix confusing sentence in pull requests section #3460 @shiv-tyagi
<<<<<<< HEAD
- docs(MAINTAINING): add information about CHANGELOG #3467 @jsjoeio

### Development

- item
=======
- docs: remove toc from changelog @oxy @jsjoeio
>>>>>>> 8ed578b6

## 3.10.2

VS Code v1.56.1

### New Features

- feat: support `extraInitContainers` in helm chart values #3393 @strowk
- feat: change `extraContainers` to support templating in helm chart #3393 @strowk

### Bug Fixes

- fix: use correct command to Open Folder on Welcome page #3437 @jsjoeio

### Development

- fix(ci): update brew-bump.sh to update remote first #3438 @jsjoeio

## 3.10.1

VS Code v1.56.1

### Bug Fixes

- fix: Check the logged user instead of $USER #3330 @videlanicolas
- fix: Fix broken node_modules.asar symlink in npm package #3355 @code-asher
- fix: Update cloud agent to fix version issue #3342 @oxy

### Documentation

- docs(install): add raspberry pi section #3376 @jsjoeio
- docs(maintaining): add pull requests section #3378 @jsjoeio
- docs(maintaining): add merge strategies section #3379 @jsjoeio
- refactor: move default PR template #3375 @jsjoeio
- docs(contributing): add commits section #3377 @jsjoeio

### Development

- chore: ignore updates to microsoft/playwright-github-action
- fix(socket): use xdgBasedir.runtime instead of tmp #3304 @jsjoeio
- fix(ci): re-enable trivy-scan-repo #3368 @jsjoeio

## 3.10.0

VS Code v1.56.0

### New Features

- feat: minor connections refactor #3178 @code-asher
- feat(security): add code-scanning with CodeQL #3229 @jsjoeio
- feat(ci): add trivy job for security #3261 @jsjoeio
- feat(vscode): update to version 1.56.0 #3269 @oxy
- feat: use ptyHostService #3308 @code-asher

### Bug Fixes

- fix(socket): did this thing #321 @githubuser
- fix(login): rate limiter shouldn't count successful logins #3141 @jsjoeio
- chore(lib/vscode): update netmask #3187 @oxy
- chore(deps): update dependencies with CVEs #3223 @oxy
- fix: refactor logout #3277 @code-asher
- fix: add flag for toggling permessage-deflate #3286 @code-asher
- fix: make sure directories exist #3309 @code-asher

### Documentation

- docs(FAQ): add mention of sysbox #3087 @bpmct
- docs: add security policy #3148 @jsjoeio
- docs(guide.md): add `caddy` example for serving from sub-path #3217 @catthehacker
- docs: revamp debugging section #3224 @code-asher
- docs(readme): refactor to use codecov shield #3227 @jsjoeio
- docs(maintaining): use milestones over boards #3228 @jsjoeio
- docs(faq): add entry for accessing OSX folders #3247 @bpmct
- docs(termux): add workaround for Android backspace issue #3251 @jsjoeio
- docs(maintaining): add triage to workflow #3284 @jsjoeio
- docs(security): add section for tools #3287 @jsjoeio
- docs(maintaining): add versioning #3288 @jsjoeio
- docs: add changelog #3337 @jsjoeio

### Development

- fix(update-vscode): add check/docs for git-subtree #3129 @oxy
- refactor(testing): migrate to playwright-test from jest-playwright #3133 @jsjoeio
- refactor(ci): remove unmaintained CI images and update release workflow #3147 @oxy
- chore(ci): migrate from hub to gh #3168 @oxy
- feat(testing): add e2e tests for code-server and terminal #3169 @jsjoeio
- chore(ranger): fix syntax for extension-request #3172 @oxy
- feat(testing): add codecov to generate test coverage reports #3194 @jsjoeio
- feat(testing): add tests for registerServiceWorker #3200 @jsjoeio
- refactor(testing): fix flaky terminal test #3230 @jsjoeio
- chore: ignore 15.x @types/node updates #3244 @jsjoeio
- chore(build): compile vscode+extensions in parallel #3250 @oxy
- fix(deps): remove eslint-plugin-jest-playwright #3260 @jsjoeio
- fix(testing): reduce flakiness of terminal.test.ts and use 1 worker for e2e tests #3263 @jsjoeio
- feat(testing): add isConnected check #3271 @jsjoeio
- feat(testing): add test for src/node/constants.ts #3290 @jsjoeio
- feat: test static route #3297 @code-asher
- refactor(ci): split audit from prebuild #3298 @oxy
- chore(lib/vscode): cleanup/update build deps #3314 @oxy
- fix(build): download correct cloud-agent for arch #3331 @oxy
- fix: xmldom and underscore #3332 @oxy

## Previous versions

This was added with `3.10.0`, which means any previous versions are not documented in the changelog.

To see those, please visit the [Releases page](https://github.com/cdr/code-server/releases).<|MERGE_RESOLUTION|>--- conflicted
+++ resolved
@@ -1,33 +1,3 @@
-<<<<<<< HEAD
-<!-- START doctoc generated TOC please keep comment here to allow auto update -->
-<!-- DON'T EDIT THIS SECTION, INSTEAD RE-RUN doctoc TO UPDATE -->
-# Changelog
-
-- [Changelog](#changelog)
-  - [Next Version](#next-version)
-    - [New Features](#new-features)
-    - [Bug Fixes](#bug-fixes)
-    - [Documentation](#documentation)
-    - [Development](#development)
-  - [3.10.2](#3102)
-    - [New Features](#new-features-1)
-    - [Bug Fixes](#bug-fixes-1)
-    - [Development](#development-1)
-  - [3.10.1](#3101)
-    - [Bug Fixes](#bug-fixes-2)
-    - [Documentation](#documentation-1)
-    - [Development](#development-2)
-  - [3.10.0](#3100)
-    - [New Features](#new-features-2)
-    - [Bug Fixes](#bug-fixes-3)
-    - [Documentation](#documentation-2)
-    - [Development](#development-3)
-  - [Previous versions](#previous-versions)
-
-<!-- END doctoc generated TOC please keep comment here to allow auto update -->
-
-=======
->>>>>>> 8ed578b6
 # Changelog
 
 <!--
@@ -78,15 +48,12 @@
 ### Documentation
 
 - docs: fix confusing sentence in pull requests section #3460 @shiv-tyagi
-<<<<<<< HEAD
+- docs: remove toc from changelog @oxy @jsjoeio
 - docs(MAINTAINING): add information about CHANGELOG #3467 @jsjoeio
 
 ### Development
 
 - item
-=======
-- docs: remove toc from changelog @oxy @jsjoeio
->>>>>>> 8ed578b6
 
 ## 3.10.2
 
